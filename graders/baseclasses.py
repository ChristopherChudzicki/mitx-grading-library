"""
Contains base classes for the library:
* ObjectWithSchema
* AbstractGrader
* ItemGrader
"""
from __future__ import division
from helpers import munkres
import numbers
import abc
from voluptuous import Schema, Required, All, Any, Range, MultipleInvalid
from voluptuous.humanize import validate_with_humanized_errors as voluptuous_validate

class ObjectWithSchema(object):
    """Represents a user-facing object whose configuration needs validation."""

    # This is an abstract base class
    __metaclass__ = abc.ABCMeta

    @abc.abstractproperty
    def schema_config(self):
        """The schema that defines the configuration of this object"""
        pass

    def validate_config(self, config):
        """
        Validates the supplied config with human-readable error messages.
        Returns a mutated config variable that conforms to the schema.
        """
        return voluptuous_validate(config, self.schema_config)

    def __init__(self, config=None):
        """Validate the supplied config for the object"""
        # Set the config first before validating, so that schema_config has access to it
        # I don't like this; it makes for a tangled mess
        # (schema_config may access the config before it's been validated/manipulated into valid form)
        self.config = {} if config is None else config
        self.config = self.validate_config(self.config)

    def __repr__(self):
        """Printable representation of the object"""
        return "{classname}({config})".format(classname=self.__class__.__name__, config=self.config)

class AbstractGrader(ObjectWithSchema):
    """Abstract grader class. All graders must build on this class."""

    # This is an abstract base class
    __metaclass__ = abc.ABCMeta

    @abc.abstractmethod
    def check(self, answer, student_input):
        """
        Check student_input for correctness and provide feedback.

        Arguments:
            answer: The expected result and grading information
            student_input: The student's input passed by edX
        """
        pass

    def __call__(self, expect, student_input):
        """
        Ignores expect and grades student_input.
        Used by edX as the check function (cfn).

        Arguments:
            expect: The value of edX customresponse expect attribute
            student_input: The student's input passed by edX

        NOTES:
            This function ignores the value of expect. Reason:

            edX requires a two-parameter check function cfn with
            the signature above. In the graders module, we NEVER use
            the <customresponse /> tag's expect attribute for grading.

            (Our check functions require an answer dictionary, as described
            in the documentation.)

            But we do want to allow authors to use the edX <customresponse />
<<<<<<< HEAD
            expect attribute because its value is displayed to students.

            The answer that we pass to check is None, indicating that the
            grader should read the answer from its internal configuration.
=======
            expect attribute because it's value is displayed to students.
>>>>>>> 5fce10a0
        """
        return self.check(None, student_input)

class ItemGrader(AbstractGrader):

    __metaclass__ = abc.ABCMeta

<<<<<<< HEAD
    @property
    def schema_expect(self):
        """
        The default schema for ItemGraders is to have the answer supplied in a string.
        This is because it is the expect value, which a student would have to supply in
        a text box.
        """
        return Schema(str)
=======
    @abc.abstractproperty
    def schema_expect(self):
        pass
>>>>>>> 5fce10a0

    @staticmethod
    def grade_decimal_to_ok(gd):
        if gd == 0 :
            return False
        elif gd == 1:
            return True
        else:
            return 'partial'

    @property
    def schema_answer(self):
        return Schema({
            Required('expect', default=None): self.schema_expect,
            Required('grade_decimal', default=1): All(numbers.Number, Range(0,1)),
            Required('msg', default=''): str,
            Required('ok',  default='computed'):Any('computed', True, False, 'partial')
        })

    def validate_single_answer(self, answer):
        """
        Validates a single answer.
        Transforms the answer to conform with schema_answer and returns it.
        If invalid, raises ValueError.

        Two forms are acceptable:
        1. A schema_answer dictionary (we compute the 'ok' value if needed)
        2. A schema_answer['expect'] value (validated as {'expect': answer})
        """
        try:
            validated_answer = self.schema_answer(answer)
            if validated_answer['ok'] == 'computed':
                validated_answer['ok'] = self.grade_decimal_to_ok( validated_answer['grade_decimal'] )
            return validated_answer
        except MultipleInvalid:
            try:
                return self.schema_answer({'expect':answer, 'ok':True})
            except MultipleInvalid:
                raise ValueError

    @property
    def schema_answers(self):
        """
        Returns the schema to validate an answer list against.

        This will transform the input to a list as necessary, and then call
        validate_single_answer to validate individual answers.

        Usually used to validate config['answers'].

        Three forms for the answer list are acceptable:

        1. A list of dictionaries, each a valid schema_answer
        2. A list of schema_answer['expect'] values
        3. A single schema_answer['expect'] value
        """
        def validate_answers(answer_list):
            if not isinstance(answer_list, list):
                answer_list = [answer_list]
            schema = Schema([self.validate_single_answer])
            return schema(answer_list)

        return validate_answers

    @property
    def schema_config(self):
        return Schema({
            Required('answers', default=[]): self.schema_answers
        })

<<<<<<< HEAD
    def check(self, answers, student_input):
        """
        Compares student input to each answer in answers, using check_response.
        Computes the best outcome for the student.
        """
        # If no answers provided, use the internal configuration
        answers = self.config['answers'] if answers == None else answers

        # Compute the results for each answer
        results = [ self.check_response(answer, student_input) for answer in answers]
=======
    def iterate_check(self, check):
        def iterated_check(answers, student_input):
            """
            Iterates check over each answer in answers
            """
            answers = self.config['answers'] if answers == None else answers

            results = [ check(answer, student_input) for answer in answers]
>>>>>>> 5fce10a0

        # Compute the best result for the student
        best_score = max([ r['grade_decimal'] for r in results ])
        best_results = [ r for r in results if r['grade_decimal'] == best_score]
        best_result_with_longest_msg = max(best_results, key = lambda r: len(r['msg']))

        return best_result_with_longest_msg

    @abc.abstractmethod
    def check_response(self, answer, student_input):
        """
        Compares student_input against a single answer.
        Differs from check, which must compare against all possible answers.
        This must be implemented by inheriting classes.

<<<<<<< HEAD
        Arguments:
            answer (schema_answer): The answer to compare to
            student_input (str): The student's input passed by edX
        """
        pass
=======
    def __init__(self, config={}):
        super(ItemGrader, self).__init__(config)
        # Note that self.check MUST be shadowed by a subclass, so on the RHS
        # here, self.check refers to the subclassed function
        # However, we do overwrite it :-)
        # TODO this is pretty bad! We should figure out how to NOT do this!
        self.check = self.iterate_check(self.check)
>>>>>>> 5fce10a0
<|MERGE_RESOLUTION|>--- conflicted
+++ resolved
@@ -78,14 +78,10 @@
             in the documentation.)
 
             But we do want to allow authors to use the edX <customresponse />
-<<<<<<< HEAD
             expect attribute because its value is displayed to students.
 
             The answer that we pass to check is None, indicating that the
             grader should read the answer from its internal configuration.
-=======
-            expect attribute because it's value is displayed to students.
->>>>>>> 5fce10a0
         """
         return self.check(None, student_input)
 
@@ -93,7 +89,6 @@
 
     __metaclass__ = abc.ABCMeta
 
-<<<<<<< HEAD
     @property
     def schema_expect(self):
         """
@@ -102,11 +97,6 @@
         a text box.
         """
         return Schema(str)
-=======
-    @abc.abstractproperty
-    def schema_expect(self):
-        pass
->>>>>>> 5fce10a0
 
     @staticmethod
     def grade_decimal_to_ok(gd):
@@ -177,7 +167,6 @@
             Required('answers', default=[]): self.schema_answers
         })
 
-<<<<<<< HEAD
     def check(self, answers, student_input):
         """
         Compares student input to each answer in answers, using check_response.
@@ -188,16 +177,6 @@
 
         # Compute the results for each answer
         results = [ self.check_response(answer, student_input) for answer in answers]
-=======
-    def iterate_check(self, check):
-        def iterated_check(answers, student_input):
-            """
-            Iterates check over each answer in answers
-            """
-            answers = self.config['answers'] if answers == None else answers
-
-            results = [ check(answer, student_input) for answer in answers]
->>>>>>> 5fce10a0
 
         # Compute the best result for the student
         best_score = max([ r['grade_decimal'] for r in results ])
@@ -213,18 +192,8 @@
         Differs from check, which must compare against all possible answers.
         This must be implemented by inheriting classes.
 
-<<<<<<< HEAD
         Arguments:
             answer (schema_answer): The answer to compare to
             student_input (str): The student's input passed by edX
         """
-        pass
-=======
-    def __init__(self, config={}):
-        super(ItemGrader, self).__init__(config)
-        # Note that self.check MUST be shadowed by a subclass, so on the RHS
-        # here, self.check refers to the subclassed function
-        # However, we do overwrite it :-)
-        # TODO this is pretty bad! We should figure out how to NOT do this!
-        self.check = self.iterate_check(self.check)
->>>>>>> 5fce10a0
+        pass